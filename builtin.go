/*
 Copyright 2021 The GoPlus Authors (goplus.org)
 Licensed under the Apache License, Version 2.0 (the "License");
 you may not use this file except in compliance with the License.
 You may obtain a copy of the License at
     http://www.apache.org/licenses/LICENSE-2.0
 Unless required by applicable law or agreed to in writing, software
 distributed under the License is distributed on an "AS IS" BASIS,
 WITHOUT WARRANTIES OR CONDITIONS OF ANY KIND, either express or implied.
 See the License for the specific language governing permissions and
 limitations under the License.
*/

package gox

import (
	"go/ast"
	"go/constant"
	"go/token"
	"go/types"
	"log"
	"runtime"
	"syscall"
)

var (
	defaultNamePrefix = "Go_"
)

func newBuiltinDefault(pkg PkgImporter, prefix string, conf *Config) *types.Package {
	builtin := types.NewPackage("", "")
	InitBuiltinOps(builtin, prefix, conf)
	InitBuiltinAssignOps(builtin, prefix)
	InitBuiltinFuncs(builtin)
	return builtin
}

// ----------------------------------------------------------------------------

type typeTParam struct {
	name     string
	contract Contract
}

type typeParam struct {
	name string
	tidx int
}

// InitBuiltinOps initializes operators of the builtin package.
func InitBuiltinOps(builtin *types.Package, pre string, conf *Config) {
	ops := [...]struct {
		name    string
		tparams []typeTParam
		params  []typeParam
		result  int
	}{
		{"Add", []typeTParam{{"T", addable}}, []typeParam{{"a", 0}, {"b", 0}}, 0},
		// func Gop_Add[T addable](a, b T) T

		{"Sub", []typeTParam{{"T", number}}, []typeParam{{"a", 0}, {"b", 0}}, 0},
		// func Gop_Sub[T number](a, b T) T

		{"Mul", []typeTParam{{"T", number}}, []typeParam{{"a", 0}, {"b", 0}}, 0},
		// func Gop_Mul[T number](a, b T) T

		{"Quo", []typeTParam{{"T", number}}, []typeParam{{"a", 0}, {"b", 0}}, 0},
		// func Gop_Quo(a, b untyped_bigint) untyped_bigrat
		// func Gop_Quo[T number](a, b T) T

		{"Rem", []typeTParam{{"T", integer}}, []typeParam{{"a", 0}, {"b", 0}}, 0},
		// func Gop_Rem[T integer](a, b T) T

		{"Or", []typeTParam{{"T", integer}}, []typeParam{{"a", 0}, {"b", 0}}, 0},
		// func Gop_Or[T integer](a, b T) T

		{"Xor", []typeTParam{{"T", integer}}, []typeParam{{"a", 0}, {"b", 0}}, 0},
		// func Gop_Xor[T integer](a, b T) T

		{"And", []typeTParam{{"T", integer}}, []typeParam{{"a", 0}, {"b", 0}}, 0},
		// func Gop_And[T integer](a, b T) T

		{"AndNot", []typeTParam{{"T", integer}}, []typeParam{{"a", 0}, {"b", 0}}, 0},
		// func Gop_AndNot[T integer](a, b T) T

		{"Lsh", []typeTParam{{"T", integer}, {"N", ninteger}}, []typeParam{{"a", 0}, {"n", 1}}, 0},
		// func Gop_Lsh[T integer, N ninteger](a T, n N) T

		{"Rsh", []typeTParam{{"T", integer}, {"N", ninteger}}, []typeParam{{"a", 0}, {"n", 1}}, 0},
		// func Gop_Rsh[T integer, N ninteger](a T, n N) T

		{"LT", []typeTParam{{"T", orderable}}, []typeParam{{"a", 0}, {"b", 0}}, -1},
		// func Gop_LT[T orderable](a, b T) bool

		{"LE", []typeTParam{{"T", orderable}}, []typeParam{{"a", 0}, {"b", 0}}, -1},
		// func Gop_LE[T orderable](a, b T) bool

		{"GT", []typeTParam{{"T", orderable}}, []typeParam{{"a", 0}, {"b", 0}}, -1},
		// func Gop_GT[T orderable](a, b T) bool

		{"GE", []typeTParam{{"T", orderable}}, []typeParam{{"a", 0}, {"b", 0}}, -1},
		// func Gop_GE[T orderable](a, b T) bool

		{"EQ", []typeTParam{{"T", comparable}}, []typeParam{{"a", 0}, {"b", 0}}, -1},
		// func Gop_EQ[T comparable](a, b T) bool

		{"NE", []typeTParam{{"T", comparable}}, []typeParam{{"a", 0}, {"b", 0}}, -1},
		// func Gop_NE[T comparable](a, b T) bool

		{"LAnd", []typeTParam{{"T", cbool}}, []typeParam{{"a", 0}, {"b", 0}}, 0},
		// func Gop_LAnd[T bool](a, b T) T

		{"LOr", []typeTParam{{"T", cbool}}, []typeParam{{"a", 0}, {"b", 0}}, 0},
		// func Gop_LOr[T bool](a, b T) T

		{"Neg", []typeTParam{{"T", number}}, []typeParam{{"a", 0}}, 0},
		// func Gop_Neg[T number](a T) T

		{"Not", []typeTParam{{"T", integer}}, []typeParam{{"a", 0}}, 0},
		// func Gop_Not[T integer](a T) T

		{"LNot", []typeTParam{{"T", cbool}}, []typeParam{{"a", 0}}, 0},
		// func Gop_LNot[T bool](a T) T
	}
	gbl := builtin.Scope()
	for _, op := range ops {
		tparams := newTParams(op.tparams)
		n := len(op.params)
		params := make([]*types.Var, n)
		for i, param := range op.params {
			params[i] = types.NewParam(token.NoPos, builtin, param.name, tparams[param.tidx])
		}
		var results *types.Tuple
		if op.result != -2 {
			var ret types.Type
			if op.result < 0 {
				ret = types.Typ[types.Bool]
			} else {
				ret = tparams[op.result]
			}
			result := types.NewParam(token.NoPos, builtin, "", ret)
			results = types.NewTuple(result)
		}
		tokFlag := nameToOps[op.name].Tok
		if n == 1 {
			tokFlag |= tokUnaryFlag
		}
		name := pre + op.name
		tsig := NewTemplateSignature(tparams, nil, types.NewTuple(params...), results, false, tokFlag)
		var tfn types.Object = NewTemplateFunc(token.NoPos, builtin, name, tsig)
		if op.name == "Quo" { // func Gop_Quo(a, b untyped_bigint) untyped_bigrat
			a := types.NewParam(token.NoPos, builtin, "a", conf.UntypedBigInt)
			b := types.NewParam(token.NoPos, builtin, "b", conf.UntypedBigInt)
			ret := types.NewParam(token.NoPos, builtin, "", conf.UntypedBigRat)
			sig := NewTemplateSignature(nil, nil, types.NewTuple(a, b), types.NewTuple(ret), false, tokFlag)
			quo := NewTemplateFunc(token.NoPos, builtin, name, sig)
			tfn = NewOverloadFunc(token.NoPos, builtin, name, tfn, quo)
		}
		gbl.Insert(tfn)
	}

	// Inc++, Dec--, Recv<-, Addr& are special cases
	gbl.Insert(NewInstruction(token.NoPos, builtin, pre+"Inc", incInstr{}))
	gbl.Insert(NewInstruction(token.NoPos, builtin, pre+"Dec", decInstr{}))
	gbl.Insert(NewInstruction(token.NoPos, builtin, pre+"Recv", recvInstr{}))
	gbl.Insert(NewInstruction(token.NoPos, builtin, pre+"Addr", addrInstr{}))
}

func newTParams(params []typeTParam) []*TemplateParamType {
	n := len(params)
	tparams := make([]*TemplateParamType, n)
	for i, tparam := range params {
		tparams[i] = NewTemplateParamType(i, tparam.name, tparam.contract)
	}
	return tparams
}

// InitBuiltinAssignOps initializes assign operators of the builtin package.
func InitBuiltinAssignOps(builtin *types.Package, pre string) {
	ops := [...]struct {
		name     string
		t        Contract
		ninteger bool
	}{
		{"AddAssign", addable, false},
		// func Gop_AddAssign[T addable](a *T, b T)

		{"SubAssign", number, false},
		// func Gop_SubAssign[T number](a *T, b T)

		{"MulAssign", number, false},
		// func Gop_MulAssign[T number](a *T, b T)

		{"QuoAssign", number, false},
		// func Gop_QuoAssign[T number](a *T, b T)

		{"RemAssign", integer, false},
		// func Gop_RemAssign[T integer](a *T, b T)

		{"OrAssign", integer, false},
		// func Gop_OrAssign[T integer](a *T, b T)

		{"XorAssign", integer, false},
		// func Gop_XorAssign[T integer](a *T, b T)

		{"AndAssign", integer, false},
		// func Gop_Assign[T integer](a *T, b T)

		{"AndNotAssign", integer, false},
		// func Gop_AndNotAssign[T integer](a *T, b T)

		{"LshAssign", integer, true},
		// func Gop_LshAssign[T integer, N ninteger](a *T, n N)

		{"RshAssign", integer, true},
		// func Gop_RshAssign[T integer, N ninteger](a *T, n N)
	}
	gbl := builtin.Scope()
	for _, op := range ops {
		tparams := newOpTParams(op.t, op.ninteger)
		params := make([]*types.Var, 2)
		params[0] = types.NewParam(token.NoPos, builtin, "a", NewPointer(tparams[0]))
		if op.ninteger {
			params[1] = types.NewParam(token.NoPos, builtin, "n", tparams[1])
		} else {
			params[1] = types.NewParam(token.NoPos, builtin, "b", tparams[0])
		}
		name := pre + op.name
		tsig := NewTemplateSignature(tparams, nil, types.NewTuple(params...), nil, false, 0)
		tfn := NewTemplateFunc(token.NoPos, builtin, name, tsig)
		gbl.Insert(tfn)
	}
}

func newOpTParams(t Contract, utinteger bool) []*TemplateParamType {
	tparams := make([]*TemplateParamType, 1, 2)
	tparams[0] = NewTemplateParamType(0, "T", t)
	if utinteger {
		tparams = append(tparams, NewTemplateParamType(1, "N", ninteger))
	}
	return tparams
}

// ----------------------------------------------------------------------------

type typeBParam struct {
	name string
	typ  types.BasicKind
}

type typeBFunc struct {
	params []typeBParam
	result types.BasicKind
}

type xType = interface{}
type typeXParam struct {
	name string
	typ  xType // tidx | types.Type
}

const (
	xtNone = iota << 16
	xtEllipsis
	xtSlice
	xtMap
	xtChanIn
)

// InitBuiltinFuncs initializes builtin functions of the builtin package.
func InitBuiltinFuncs(builtin *types.Package) {
	fns := [...]struct {
		name    string
		tparams []typeTParam
		params  []typeXParam
		result  xType
	}{
		{"copy", []typeTParam{{"Type", any}}, []typeXParam{{"dst", xtSlice}, {"src", xtSlice}}, types.Typ[types.Int]},
		// func [Type any] copy(dst, src []Type) int

		{"close", []typeTParam{{"Type", any}}, []typeXParam{{"c", xtChanIn}}, nil},
		//func [Type any] close(c chan<- Type)

		{"append", []typeTParam{{"Type", any}}, []typeXParam{{"slice", xtSlice}, {"elems", xtEllipsis}}, xtSlice},
		// func [Type any] append(slice []Type, elems ...Type) []Type

		{"delete", []typeTParam{{"Key", comparable}, {"Elem", any}}, []typeXParam{{"m", xtMap}, {"key", 0}}, nil},
		// func [Key comparable, Elem any] delete(m map[Key]Elem, key Key)
	}
	gbl := builtin.Scope()
	for _, fn := range fns {
		tparams := newTParams(fn.tparams)
		n := len(fn.params)
		params := make([]*types.Var, n)
		for i, param := range fn.params {
			typ := newXParamType(tparams, param.typ)
			params[i] = types.NewParam(token.NoPos, builtin, param.name, typ)
		}
		var ellipsis bool
		if tidx, ok := fn.params[n-1].typ.(int); ok && (tidx&xtEllipsis) != 0 {
			ellipsis = true
		}
		var results *types.Tuple
		if fn.result != nil {
			typ := newXParamType(tparams, fn.result)
			results = types.NewTuple(types.NewParam(token.NoPos, builtin, "", typ))
		}
		tsig := NewTemplateSignature(tparams, nil, types.NewTuple(params...), results, ellipsis)
		var tfn types.Object = NewTemplateFunc(token.NoPos, builtin, fn.name, tsig)
		if fn.name == "append" { // append is a special case
			appendString := NewInstruction(token.NoPos, builtin, "append", appendStringInstr{})
			tfn = NewOverloadFunc(token.NoPos, builtin, "append", appendString, tfn)
		}
		gbl.Insert(tfn)
	}
	overloads := [...]struct {
		name string
		fns  [2]typeBFunc
	}{
		{"complex", [...]typeBFunc{
			{[]typeBParam{{"r", types.Float32}, {"i", types.Float32}}, types.Complex64},
			{[]typeBParam{{"r", types.Float64}, {"i", types.Float64}}, types.Complex128},
		}},
		// func complex(r, i float32) complex64
		// func complex(r, i float64) complex128

		{"real", [...]typeBFunc{
			{[]typeBParam{{"c", types.Complex64}}, types.Float32},
			{[]typeBParam{{"c", types.Complex128}}, types.Float64},
		}},
		// func real(c complex64) float32
		// func real(c complex128) float64

		{"imag", [...]typeBFunc{
			{[]typeBParam{{"c", types.Complex64}}, types.Float32},
			{[]typeBParam{{"c", types.Complex128}}, types.Float64},
		}},
		// func imag(c complex64) float32
		// func imag(c complex128) float64
	}
	for _, overload := range overloads {
		fns := []types.Object{
			newBFunc(builtin, overload.name, overload.fns[0]),
			newBFunc(builtin, overload.name, overload.fns[1]),
		}
		gbl.Insert(NewOverloadFunc(token.NoPos, builtin, overload.name, fns...))
	}
	// func panic(v interface{})
	// func recover() interface{}
	// func print(args ...interface{})
	// func println(args ...interface{})
	emptyIntfVar := types.NewVar(token.NoPos, builtin, "v", TyEmptyInterface)
	emptyIntfTuple := types.NewTuple(emptyIntfVar)
	emptyIntfSlice := types.NewSlice(TyEmptyInterface)
	emptyIntfSliceVar := types.NewVar(token.NoPos, builtin, "args", emptyIntfSlice)
	emptyIntfSliceTuple := types.NewTuple(emptyIntfSliceVar)
	gbl.Insert(types.NewFunc(token.NoPos, builtin, "panic", types.NewSignature(nil, emptyIntfTuple, nil, false)))
	gbl.Insert(types.NewFunc(token.NoPos, builtin, "recover", types.NewSignature(nil, nil, emptyIntfTuple, false)))
	gbl.Insert(types.NewFunc(token.NoPos, builtin, "print", types.NewSignature(nil, emptyIntfSliceTuple, nil, true)))
	gbl.Insert(types.NewFunc(token.NoPos, builtin, "println", types.NewSignature(nil, emptyIntfSliceTuple, nil, true)))

	// new & make are special cases, they require to pass a type.
	gbl.Insert(NewInstruction(token.NoPos, builtin, "new", newInstr{}))
	gbl.Insert(NewInstruction(token.NoPos, builtin, "make", makeInstr{}))

	// len & cap are special cases, because they may return a constant value.
	gbl.Insert(NewInstruction(token.NoPos, builtin, "len", lenInstr{}))
	gbl.Insert(NewInstruction(token.NoPos, builtin, "cap", capInstr{}))

	// unsafe
	gbl.Insert(NewInstruction(token.NoPos, types.Unsafe, "Sizeof", unsafeSizeofInstr{}))
	gbl.Insert(NewInstruction(token.NoPos, types.Unsafe, "Alignof", unsafeAlignofInstr{}))
<<<<<<< HEAD
	gbl.Insert(NewInstruction(token.NoPos, types.Unsafe, "Offsetof", unsafeOffsetoffInstr{}))
=======
	gbl.Insert(NewInstruction(token.NoPos, types.Unsafe, "Offsetof", unsafeOffsetofInstr{}))
>>>>>>> 452e33fa
	gbl.Insert(NewInstruction(token.NoPos, types.Unsafe, "Add", unsafeAddInstr{}))
	gbl.Insert(NewInstruction(token.NoPos, types.Unsafe, "Slice", unsafeSliceInstr{}))
}

func newBFunc(builtin *types.Package, name string, t typeBFunc) types.Object {
	n := len(t.params)
	vars := make([]*types.Var, n)
	for i, param := range t.params {
		vars[i] = types.NewParam(token.NoPos, builtin, param.name, types.Typ[param.typ])
	}
	result := types.NewParam(token.NoPos, builtin, "", types.Typ[t.result])
	sig := types.NewSignature(nil, types.NewTuple(vars...), types.NewTuple(result), false)
	return types.NewFunc(token.NoPos, builtin, name, sig)
}

func newXParamType(tparams []*TemplateParamType, x xType) types.Type {
	if tidx, ok := x.(int); ok {
		idx := tidx & 0xffff
		switch tidx &^ 0xffff {
		case xtNone:
			return tparams[idx]
		case xtEllipsis, xtSlice:
			return NewSlice(tparams[idx])
		case xtMap:
			return NewMap(tparams[idx], tparams[idx+1])
		case xtChanIn:
			return NewChan(types.SendOnly, tparams[idx])
		default:
			panic("TODO: newXParamType - unexpected xType")
		}
	}
	return x.(types.Type)
}

// ----------------------------------------------------------------------------

type appendStringInstr struct {
}

// func append(slice []byte, val ..string) []byte
func (p appendStringInstr) Call(pkg *Package, args []*Element, flags InstrFlags, src ast.Node) (ret *Element, err error) {
	if len(args) == 2 && flags != 0 {
		if t, ok := args[0].Type.(*types.Slice); ok {
			if elem, ok := t.Elem().(*types.Basic); ok && elem.Kind() == types.Byte {
				if v, ok := args[1].Type.(*types.Basic); ok {
					if v.Kind() == types.String || v.Kind() == types.UntypedString {
						return &Element{
							Val: &ast.CallExpr{
								Fun:      identAppend,
								Args:     []ast.Expr{args[0].Val, args[1].Val},
								Ellipsis: 1,
							},
							Type: t,
						}, nil
					}
				}
			}
		}
	}
	return nil, syscall.EINVAL
}

type lenInstr struct {
}

type capInstr struct {
}

// func [Type lenable] len(v Type) int
func (p lenInstr) Call(pkg *Package, args []*Element, flags InstrFlags, src ast.Node) (ret *Element, err error) {
	if len(args) != 1 {
		panic("TODO: len() should have one parameter")
	}
	var cval constant.Value
	switch t := args[0].Type.(type) {
	case *types.Basic:
		switch t.Kind() {
		case types.String, types.UntypedString:
			if v := args[0].CVal; v != nil {
				n := len(constant.StringVal(v))
				cval = constant.MakeInt64(int64(n))
			}
		default:
			panic("TODO: call len() to a basic type")
		}
	case *types.Array:
		cval = constant.MakeInt64(t.Len())
	case *types.Pointer:
		if tt, ok := t.Elem().(*types.Array); ok {
			cval = constant.MakeInt64(tt.Len())
		} else {
			panic("TODO: call len() to a pointer")
		}
	default:
		if !lenable.Match(pkg, t) {
			log.Panicln("TODO: can't call len() to", t)
		}
	}
	ret = &Element{
		Val:  &ast.CallExpr{Fun: identLen, Args: []ast.Expr{args[0].Val}},
		Type: types.Typ[types.Int],
		CVal: cval,
	}
	return
}

// func [Type capable] cap(v Type) int
func (p capInstr) Call(pkg *Package, args []*Element, flags InstrFlags, src ast.Node) (ret *Element, err error) {
	if len(args) != 1 {
		panic("TODO: cap() should have one parameter")
	}
	var cval constant.Value
	switch t := args[0].Type.(type) {
	case *types.Array:
		cval = constant.MakeInt64(t.Len())
	case *types.Pointer:
		if tt, ok := t.Elem().(*types.Array); ok {
			cval = constant.MakeInt64(tt.Len())
		} else {
			panic("TODO: call cap() to a pointer")
		}
	default:
		if !capable.Match(pkg, t) {
			log.Panicln("TODO: can't call cap() to", t)
		}
	}
	ret = &Element{
		Val:  &ast.CallExpr{Fun: identCap, Args: []ast.Expr{args[0].Val}},
		Type: types.Typ[types.Int],
		CVal: cval,
	}
	return
}

type incInstr struct {
}

type decInstr struct {
}

// val++
func (p incInstr) Call(pkg *Package, args []*Element, flags InstrFlags, src ast.Node) (ret *Element, err error) {
	return callIncDec(pkg, args, token.INC)
}

// val--
func (p decInstr) Call(pkg *Package, args []*Element, flags InstrFlags, src ast.Node) (ret *Element, err error) {
	return callIncDec(pkg, args, token.DEC)
}

func callIncDec(pkg *Package, args []*Element, tok token.Token) (ret *Element, err error) {
	if len(args) != 1 {
		panic("TODO: please use val" + tok.String())
	}
	if _, ok := args[0].Type.(*refType); !ok {
		panic("TODO: not addressable")
	}
	// TODO: type check
	pkg.cb.emitStmt(&ast.IncDecStmt{X: args[0].Val, Tok: tok})
	return
}

type recvInstr struct {
}

// <-ch
func (p recvInstr) Call(pkg *Package, args []*Element, flags InstrFlags, src ast.Node) (ret *Element, err error) {
	if len(args) != 1 {
		panic("TODO: please use <-ch")
	}
	t0 := args[0].Type
retry:
	switch t := t0.(type) {
	case *types.Chan:
		if t.Dir() != types.SendOnly {
			typ := t.Elem()
			if flags != 0 { // twoValue mode
				typ = types.NewTuple(
					pkg.NewParam(token.NoPos, "", typ),
					pkg.NewParam(token.NoPos, "", types.Typ[types.Bool]))
			}
			ret = &Element{Val: &ast.UnaryExpr{Op: token.ARROW, X: args[0].Val}, Type: typ}
			return
		}
		panic("TODO: <-ch is a send only chan")
	case *types.Named:
		t0 = pkg.cb.getUnderlying(t)
		goto retry
	}
	panic("TODO: <-ch not a chan type")
}

type addrInstr struct {
}

// &variable
func (p addrInstr) Call(pkg *Package, args []*Element, flags InstrFlags, src ast.Node) (ret *Element, err error) {
	if len(args) != 1 {
		panic("TODO: please use &variable to get its address")
	}
	// TODO: type check
	t := args[0].Type
	ret = &Element{Val: &ast.UnaryExpr{Op: token.AND, X: args[0].Val}, Type: types.NewPointer(t)}
	return
}

type newInstr struct {
}

// func [] new(T any) *T
func (p newInstr) Call(pkg *Package, args []*Element, flags InstrFlags, src ast.Node) (ret *Element, err error) {
	if len(args) != 1 {
		panic("TODO: use new(T) please")
	}
	ttyp, ok := args[0].Type.(*TypeType)
	if !ok {
		panic("TODO: new arg isn't a type")
	}
	typ := ttyp.Type()
	ret = &Element{
		Val: &ast.CallExpr{
			Fun:  identNew,
			Args: []ast.Expr{args[0].Val},
		},
		Type: types.NewPointer(typ),
	}
	return
}

type makeInstr struct {
}

// func [N ninteger] make(Type makable, size ...N) Type
func (p makeInstr) Call(pkg *Package, args []*Element, flags InstrFlags, src ast.Node) (ret *Element, err error) {
	n := len(args)
	if n == 0 {
		panic("TODO: make without args")
	} else if n > 3 {
		n, args = 3, args[:3]
	}
	ttyp, ok := args[0].Type.(*TypeType)
	if !ok {
		panic("TODO: make: first arg isn't a type")
	}
	typ := ttyp.Type()
	if !makable.Match(pkg, typ) {
		log.Panicln("TODO: can't make this type -", typ)
	}
	argsExpr := make([]ast.Expr, n)
	for i, arg := range args {
		argsExpr[i] = arg.Val
	}
	ret = &Element{
		Val: &ast.CallExpr{
			Fun:  identMake,
			Args: argsExpr,
		},
		Type: typ,
	}
	return
}

func checkArgsCount(pkg *Package, fn string, n int, args int, src ast.Node) {
<<<<<<< HEAD
	if args < n {
		s, pos := pkg.cb.loadExpr(src)
		pos.Column += len(fn)
		pkg.cb.panicCodeErrorf(&pos, "missing argument to function call: %v", s)
	} else if args > n {
		s, pos := pkg.cb.loadExpr(src)
		pos.Column += len(fn)
		pkg.cb.panicCodeErrorf(&pos, "too many arguments to function call: %v", s)
	}
}

=======
	if args == n {
		return
	}
	cb := &pkg.cb
	text, pos := cb.loadExpr(src)
	pos.Column += len(fn)
	if args < n {
		cb.panicCodeErrorf(&pos, "missing argument to function call: %v", text)
	}
	cb.panicCodeErrorf(&pos, "too many arguments to function call: %v", text)
}

var (
	std = types.SizesFor(runtime.Compiler, runtime.GOARCH).(*types.StdSizes)
)

>>>>>>> 452e33fa
type unsafeSizeofInstr struct{}

// func unsafe.Sizeof(x ArbitraryType) uintptr
func (p unsafeSizeofInstr) Call(pkg *Package, args []*Element, flags InstrFlags, src ast.Node) (ret *Element, err error) {
	checkArgsCount(pkg, "unsafe.Sizeof", 1, len(args), src)

<<<<<<< HEAD
	fn := &ast.SelectorExpr{X: ast.NewIdent("unsafe"), Sel: ast.NewIdent("Sizeof")}
	ret = &Element{
		Val:  &ast.CallExpr{Fun: fn, Args: []ast.Expr{args[0].Val}},
		Type: types.Typ[types.Uintptr],
=======
	fn := &ast.SelectorExpr{X: identUnsafe, Sel: ident("Sizeof")}
	ret = &Element{
		Val:  &ast.CallExpr{Fun: fn, Args: []ast.Expr{args[0].Val}},
		Type: types.Typ[types.Uintptr],
		CVal: constant.MakeInt64(std.Sizeof(args[0].Type)),
		Src:  src,
>>>>>>> 452e33fa
	}
	return
}

type unsafeAlignofInstr struct{}

// func unsafe.Alignof(x ArbitraryType) uintptr
func (p unsafeAlignofInstr) Call(pkg *Package, args []*Element, flags InstrFlags, src ast.Node) (ret *Element, err error) {
	checkArgsCount(pkg, "unsafe.Alignof", 1, len(args), src)

<<<<<<< HEAD
	fn := &ast.SelectorExpr{X: ast.NewIdent("unsafe"), Sel: ast.NewIdent("Alignof")}
	ret = &Element{
		Val:  &ast.CallExpr{Fun: fn, Args: []ast.Expr{args[0].Val}},
		Type: types.Typ[types.Uintptr],
=======
	fn := &ast.SelectorExpr{X: identUnsafe, Sel: ident("Alignof")}
	ret = &Element{
		Val:  &ast.CallExpr{Fun: fn, Args: []ast.Expr{args[0].Val}},
		Type: types.Typ[types.Uintptr],
		CVal: constant.MakeInt64(std.Alignof(args[0].Type)),
		Src:  src,
>>>>>>> 452e33fa
	}
	return
}

<<<<<<< HEAD
type unsafeOffsetoffInstr struct{}

// func unsafe.Offsetof(x ArbitraryType) uintptr
func (p unsafeOffsetoffInstr) Call(pkg *Package, args []*Element, flags InstrFlags, src ast.Node) (ret *Element, err error) {
=======
type unsafeOffsetofInstr struct{}

// TODO: unsafe.Offsetof should have CVal
// func unsafe.Offsetof(x ArbitraryType) uintptr
func (p unsafeOffsetofInstr) Call(pkg *Package, args []*Element, flags InstrFlags, src ast.Node) (ret *Element, err error) {
>>>>>>> 452e33fa
	checkArgsCount(pkg, "unsafe.Offsetof", 1, len(args), src)

	if _, ok := args[0].Val.(*ast.SelectorExpr); !ok {
		s, pos := pkg.cb.loadExpr(src)
		pos.Column += len("unsafe.Offsetof")
		pkg.cb.panicCodeErrorf(&pos, "invalid expression %v", s)
	}
	if _, ok := args[0].Type.(*types.Signature); ok {
		s, pos := pkg.cb.loadExpr(src)
		pos.Column += len("unsafe.Offsetof")
		pkg.cb.panicCodeErrorf(&pos, "invalid expression %v: argument is a method value", s)
	}
<<<<<<< HEAD
	fn := &ast.SelectorExpr{X: ast.NewIdent("unsafe"), Sel: ast.NewIdent("Offsetof")}
	ret = &Element{
		Val:  &ast.CallExpr{Fun: fn, Args: []ast.Expr{args[0].Val}},
		Type: types.Typ[types.Uintptr],
=======
	fn := &ast.SelectorExpr{X: identUnsafe, Sel: ident("Offsetof")}
	ret = &Element{
		Val:  &ast.CallExpr{Fun: fn, Args: []ast.Expr{args[0].Val}},
		Type: types.Typ[types.Uintptr],
		Src:  src,
>>>>>>> 452e33fa
	}
	return
}

type unsafeAddInstr struct{}

// func unsafe.Add(ptr Pointer, len IntegerType) Pointer
func (p unsafeAddInstr) Call(pkg *Package, args []*Element, flags InstrFlags, src ast.Node) (ret *Element, err error) {
	checkArgsCount(pkg, "unsafe.Add", 2, len(args), src)

	if ts := args[0].Type.String(); ts != "unsafe.Pointer" {
		s, _ := pkg.cb.loadExpr(args[0].Src)
		_, pos := pkg.cb.loadExpr(src)
		pos.Column += len("unsafe.Add")
		pkg.cb.panicCodeErrorf(&pos, "cannot use %v (type %v) as type unsafe.Pointer in argument to unsafe.Add", s, ts)
	}
	if t := args[1].Type; !ninteger.Match(pkg, t) {
		s, _ := pkg.cb.loadExpr(args[1].Src)
		_, pos := pkg.cb.loadExpr(src)
		pos.Column += len("unsafe.Add")
		pkg.cb.panicCodeErrorf(&pos, "cannot use %v (type %v) as type int", s, t)
	}
<<<<<<< HEAD
	fn := &ast.SelectorExpr{X: ast.NewIdent("unsafe"), Sel: ast.NewIdent("Add")}
=======
	fn := &ast.SelectorExpr{X: identUnsafe, Sel: ident("Add")}
>>>>>>> 452e33fa
	ret = &Element{
		Val:  &ast.CallExpr{Fun: fn, Args: []ast.Expr{args[0].Val, args[1].Val}},
		Type: types.Typ[types.UnsafePointer],
	}
	return
}

type unsafeSliceInstr struct{}

// func unsafe.Slice(ptr *ArbitraryType, len IntegerType) []ArbitraryType
func (p unsafeSliceInstr) Call(pkg *Package, args []*Element, flags InstrFlags, src ast.Node) (ret *Element, err error) {
	checkArgsCount(pkg, "unsafe.Slice", 2, len(args), src)

	t0, ok := args[0].Type.(*types.Pointer)
	if !ok {
		_, pos := pkg.cb.loadExpr(src)
		pos.Column += len("unsafe.Slice")
		pkg.cb.panicCodeErrorf(&pos, "first argument to unsafe.Slice must be pointer; have %v", args[0].Type)
	}
	if t := args[1].Type; !ninteger.Match(pkg, t) {
		_, pos := pkg.cb.loadExpr(src)
		pos.Column += len("unsafe.Slice")
		pkg.cb.panicCodeErrorf(&pos, "non-integer len argument in unsafe.Slice - %v", t)
	}
<<<<<<< HEAD
	fn := &ast.SelectorExpr{X: ast.NewIdent("unsafe"), Sel: ast.NewIdent("Slice")}
=======
	fn := &ast.SelectorExpr{X: identUnsafe, Sel: ident("Slice")}
>>>>>>> 452e33fa
	ret = &Element{
		Val:  &ast.CallExpr{Fun: fn, Args: []ast.Expr{args[0].Val, args[1].Val}},
		Type: types.NewSlice(t0.Elem()),
	}
	return
}

// ----------------------------------------------------------------------------

type basicContract struct {
	kinds uint64
	desc  string
}

func (p *basicContract) Match(pkg *Package, typ types.Type) bool {
retry:
	switch t := typ.(type) {
	case *types.Basic:
		if (uint64(1)<<t.Kind())&p.kinds != 0 {
			return true
		}
	case *types.Named:
		typ = pkg.cb.getUnderlying(t)
		goto retry
	}
	return false
}

func (p *basicContract) String() string {
	return p.desc
}

const (
	// int, int64, int32, int16, int8, uint, uintptr, uint64, uint32, uint16, uint8
	kindsInteger = (1 << types.Int) | (1 << types.Int64) | (1 << types.Int32) | (1 << types.Int16) | (1 << types.Int8) |
		(1 << types.Uint) | (1 << types.Uintptr) | (1 << types.Uint64) | (1 << types.Uint32) | (1 << types.Uint16) | (1 << types.Uint8) |
		(1 << types.UntypedInt) | (1 << types.UntypedRune)

	// float32, float64
	kindsFloat = (1 << types.Float32) | (1 << types.Float64) | (1 << types.UntypedFloat)

	// complex64, complex128
	kindsComplex = (1 << types.Complex64) | (1 << types.Complex128) | (1 << types.UntypedComplex)

	// string
	kindsString = (1 << types.String) | (1 << types.UntypedString)

	// bool
	kindsBool = (1 << types.Bool) | (1 << types.UntypedBool)

	// integer, float, complex
	kindsNumber = kindsInteger | kindsFloat | kindsComplex

	// number, string
	kindsAddable = kindsNumber | kindsString

	// integer, float, string
	kindsOrderable = kindsInteger | kindsFloat | kindsString
)

// ----------------------------------------------------------------------------

type comparableT struct {
	// addable
	// type bool, interface, pointer, array, chan, struct
	// NOTE: slice/map/func is very special, can only be compared to nil
}

func (p comparableT) Match(pkg *Package, typ types.Type) bool {
retry:
	switch t := typ.(type) {
	case *types.Basic:
		return t.Kind() != types.UntypedNil // excluding nil
	case *types.Named:
		typ = pkg.cb.getUnderlying(t)
		goto retry
	case *types.Slice: // slice/map/func is very special
		return false
	case *types.Map:
		return false
	case *types.Signature:
		return false
	case *TemplateSignature:
		return false
	case *TemplateParamType:
		panic("TODO: unexpected - compare to template param type?")
	case *types.Tuple:
		panic("TODO: unexpected - compare to tuple type?")
	case *unboundType:
		panic("TODO: unexpected - compare to unboundType?")
	case *unboundFuncParam:
		panic("TODO: unexpected - compare to unboundFuncParam?")
	}
	return true
}

func (p comparableT) String() string {
	return "comparable"
}

// ----------------------------------------------------------------------------

type anyT struct {
}

func (p anyT) Match(pkg *Package, typ types.Type) bool {
	return true
}

func (p anyT) String() string {
	return "any"
}

// ----------------------------------------------------------------------------

type capableT struct {
	// type slice, chan, array, array_pointer
}

func (p capableT) Match(pkg *Package, typ types.Type) bool {
retry:
	switch t := typ.(type) {
	case *types.Slice:
		return true
	case *types.Chan:
		return true
	case *types.Array:
		return true
	case *types.Pointer:
		_, ok := t.Elem().(*types.Array) // array_pointer
		return ok
	case *types.Named:
		typ = pkg.cb.getUnderlying(t)
		goto retry
	}
	return false
}

func (p capableT) String() string {
	return "capable"
}

// ----------------------------------------------------------------------------

type lenableT struct {
	// capable
	// type map, string
}

func (p lenableT) Match(pkg *Package, typ types.Type) bool {
retry:
	switch t := typ.(type) {
	case *types.Basic:
		k := t.Kind()
		return k == types.String || k == types.UntypedString
	case *types.Map:
		return true
	case *types.Named:
		typ = pkg.cb.getUnderlying(t)
		goto retry
	}
	return capable.Match(pkg, typ)
}

func (p lenableT) String() string {
	return "lenable"
}

// ----------------------------------------------------------------------------

type makableT struct {
	// type slice, chan, map
}

func (p makableT) Match(pkg *Package, typ types.Type) bool {
retry:
	switch t := typ.(type) {
	case *types.Slice:
		return true
	case *types.Map:
		return true
	case *types.Chan:
		return true
	case *types.Named:
		typ = pkg.cb.getUnderlying(t)
		goto retry
	}
	return false
}

func (p makableT) String() string {
	return "makable"
}

// ----------------------------------------------------------------------------

type addableT struct {
	// type basicContract{kindsAddable}, untyped_bigint, untyped_bigrat, untyped_bigfloat
}

func (p addableT) Match(pkg *Package, typ types.Type) bool {
	switch t := typ.(type) {
	case *types.Named:
		switch t {
		case pkg.utBigInt, pkg.utBigRat, pkg.utBigFlt:
			return true
		default:
			// TODO: refactor
			cb := pkg.cb
			cb.stk.Push(elemNone)
			kind := cb.findMember(typ, "Gop_Add", nil, nil)
			if kind != 0 {
				cb.stk.PopN(1)
				if kind == MemberMethod {
					return true
				}
			}
		}
	}
	c := &basicContract{kinds: kindsAddable}
	return c.Match(pkg, typ)
}

func (p addableT) String() string {
	return "addable"
}

// ----------------------------------------------------------------------------

type numberT struct {
	// type basicContract{kindsNumber}, untyped_bigint, untyped_bigrat, untyped_bigfloat
}

func (p numberT) Match(pkg *Package, typ types.Type) bool {
	switch t := typ.(type) {
	case *types.Named:
		switch t {
		case pkg.utBigInt, pkg.utBigRat, pkg.utBigFlt:
			return true
		}
	}
	c := &basicContract{kinds: kindsNumber}
	return c.Match(pkg, typ)
}

func (p numberT) String() string {
	return "number"
}

// ----------------------------------------------------------------------------

type orderableT struct {
	// type basicContract{kindsOrderable}, untyped_bigint, untyped_bigrat, untyped_bigfloat
}

func (p orderableT) Match(pkg *Package, typ types.Type) bool {
	switch t := typ.(type) {
	case *types.Named:
		switch t {
		case pkg.utBigInt, pkg.utBigRat, pkg.utBigFlt:
			return true
		}
	}
	c := &basicContract{kinds: kindsOrderable}
	return c.Match(pkg, typ)
}

func (p orderableT) String() string {
	return "orderable"
}

// ----------------------------------------------------------------------------

type integerT struct {
	// type basicContract{kindsNumber}, untyped_bigint
}

func (p integerT) Match(pkg *Package, typ types.Type) bool {
	c := &basicContract{kinds: kindsNumber}
	if c.Match(pkg, typ) {
		return true
	}
	return typ == pkg.utBigInt
}

func (p integerT) String() string {
	return "integer"
}

// ----------------------------------------------------------------------------

var (
	any        = anyT{}
	capable    = capableT{}
	lenable    = lenableT{}
	makable    = makableT{}
	cbool      = &basicContract{kindsBool, "bool"}
	ninteger   = &basicContract{kindsInteger, "ninteger"}
	orderable  = orderableT{}
	integer    = integerT{}
	number     = numberT{}
	addable    = addableT{}
	comparable = comparableT{}
)

// ----------------------------------------------------------------------------<|MERGE_RESOLUTION|>--- conflicted
+++ resolved
@@ -370,11 +370,7 @@
 	// unsafe
 	gbl.Insert(NewInstruction(token.NoPos, types.Unsafe, "Sizeof", unsafeSizeofInstr{}))
 	gbl.Insert(NewInstruction(token.NoPos, types.Unsafe, "Alignof", unsafeAlignofInstr{}))
-<<<<<<< HEAD
-	gbl.Insert(NewInstruction(token.NoPos, types.Unsafe, "Offsetof", unsafeOffsetoffInstr{}))
-=======
 	gbl.Insert(NewInstruction(token.NoPos, types.Unsafe, "Offsetof", unsafeOffsetofInstr{}))
->>>>>>> 452e33fa
 	gbl.Insert(NewInstruction(token.NoPos, types.Unsafe, "Add", unsafeAddInstr{}))
 	gbl.Insert(NewInstruction(token.NoPos, types.Unsafe, "Slice", unsafeSliceInstr{}))
 }
@@ -638,19 +634,6 @@
 }
 
 func checkArgsCount(pkg *Package, fn string, n int, args int, src ast.Node) {
-<<<<<<< HEAD
-	if args < n {
-		s, pos := pkg.cb.loadExpr(src)
-		pos.Column += len(fn)
-		pkg.cb.panicCodeErrorf(&pos, "missing argument to function call: %v", s)
-	} else if args > n {
-		s, pos := pkg.cb.loadExpr(src)
-		pos.Column += len(fn)
-		pkg.cb.panicCodeErrorf(&pos, "too many arguments to function call: %v", s)
-	}
-}
-
-=======
 	if args == n {
 		return
 	}
@@ -667,26 +650,18 @@
 	std = types.SizesFor(runtime.Compiler, runtime.GOARCH).(*types.StdSizes)
 )
 
->>>>>>> 452e33fa
 type unsafeSizeofInstr struct{}
 
 // func unsafe.Sizeof(x ArbitraryType) uintptr
 func (p unsafeSizeofInstr) Call(pkg *Package, args []*Element, flags InstrFlags, src ast.Node) (ret *Element, err error) {
 	checkArgsCount(pkg, "unsafe.Sizeof", 1, len(args), src)
 
-<<<<<<< HEAD
-	fn := &ast.SelectorExpr{X: ast.NewIdent("unsafe"), Sel: ast.NewIdent("Sizeof")}
-	ret = &Element{
-		Val:  &ast.CallExpr{Fun: fn, Args: []ast.Expr{args[0].Val}},
-		Type: types.Typ[types.Uintptr],
-=======
 	fn := &ast.SelectorExpr{X: identUnsafe, Sel: ident("Sizeof")}
 	ret = &Element{
 		Val:  &ast.CallExpr{Fun: fn, Args: []ast.Expr{args[0].Val}},
 		Type: types.Typ[types.Uintptr],
 		CVal: constant.MakeInt64(std.Sizeof(args[0].Type)),
 		Src:  src,
->>>>>>> 452e33fa
 	}
 	return
 }
@@ -697,35 +672,21 @@
 func (p unsafeAlignofInstr) Call(pkg *Package, args []*Element, flags InstrFlags, src ast.Node) (ret *Element, err error) {
 	checkArgsCount(pkg, "unsafe.Alignof", 1, len(args), src)
 
-<<<<<<< HEAD
-	fn := &ast.SelectorExpr{X: ast.NewIdent("unsafe"), Sel: ast.NewIdent("Alignof")}
-	ret = &Element{
-		Val:  &ast.CallExpr{Fun: fn, Args: []ast.Expr{args[0].Val}},
-		Type: types.Typ[types.Uintptr],
-=======
 	fn := &ast.SelectorExpr{X: identUnsafe, Sel: ident("Alignof")}
 	ret = &Element{
 		Val:  &ast.CallExpr{Fun: fn, Args: []ast.Expr{args[0].Val}},
 		Type: types.Typ[types.Uintptr],
 		CVal: constant.MakeInt64(std.Alignof(args[0].Type)),
 		Src:  src,
->>>>>>> 452e33fa
 	}
 	return
 }
 
-<<<<<<< HEAD
-type unsafeOffsetoffInstr struct{}
-
-// func unsafe.Offsetof(x ArbitraryType) uintptr
-func (p unsafeOffsetoffInstr) Call(pkg *Package, args []*Element, flags InstrFlags, src ast.Node) (ret *Element, err error) {
-=======
 type unsafeOffsetofInstr struct{}
 
 // TODO: unsafe.Offsetof should have CVal
 // func unsafe.Offsetof(x ArbitraryType) uintptr
 func (p unsafeOffsetofInstr) Call(pkg *Package, args []*Element, flags InstrFlags, src ast.Node) (ret *Element, err error) {
->>>>>>> 452e33fa
 	checkArgsCount(pkg, "unsafe.Offsetof", 1, len(args), src)
 
 	if _, ok := args[0].Val.(*ast.SelectorExpr); !ok {
@@ -738,18 +699,11 @@
 		pos.Column += len("unsafe.Offsetof")
 		pkg.cb.panicCodeErrorf(&pos, "invalid expression %v: argument is a method value", s)
 	}
-<<<<<<< HEAD
-	fn := &ast.SelectorExpr{X: ast.NewIdent("unsafe"), Sel: ast.NewIdent("Offsetof")}
-	ret = &Element{
-		Val:  &ast.CallExpr{Fun: fn, Args: []ast.Expr{args[0].Val}},
-		Type: types.Typ[types.Uintptr],
-=======
 	fn := &ast.SelectorExpr{X: identUnsafe, Sel: ident("Offsetof")}
 	ret = &Element{
 		Val:  &ast.CallExpr{Fun: fn, Args: []ast.Expr{args[0].Val}},
 		Type: types.Typ[types.Uintptr],
 		Src:  src,
->>>>>>> 452e33fa
 	}
 	return
 }
@@ -772,11 +726,7 @@
 		pos.Column += len("unsafe.Add")
 		pkg.cb.panicCodeErrorf(&pos, "cannot use %v (type %v) as type int", s, t)
 	}
-<<<<<<< HEAD
-	fn := &ast.SelectorExpr{X: ast.NewIdent("unsafe"), Sel: ast.NewIdent("Add")}
-=======
 	fn := &ast.SelectorExpr{X: identUnsafe, Sel: ident("Add")}
->>>>>>> 452e33fa
 	ret = &Element{
 		Val:  &ast.CallExpr{Fun: fn, Args: []ast.Expr{args[0].Val, args[1].Val}},
 		Type: types.Typ[types.UnsafePointer],
@@ -801,11 +751,7 @@
 		pos.Column += len("unsafe.Slice")
 		pkg.cb.panicCodeErrorf(&pos, "non-integer len argument in unsafe.Slice - %v", t)
 	}
-<<<<<<< HEAD
-	fn := &ast.SelectorExpr{X: ast.NewIdent("unsafe"), Sel: ast.NewIdent("Slice")}
-=======
 	fn := &ast.SelectorExpr{X: identUnsafe, Sel: ident("Slice")}
->>>>>>> 452e33fa
 	ret = &Element{
 		Val:  &ast.CallExpr{Fun: fn, Args: []ast.Expr{args[0].Val, args[1].Val}},
 		Type: types.NewSlice(t0.Elem()),
